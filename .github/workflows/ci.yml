--- conflicted
+++ resolved
@@ -43,7 +43,7 @@
     outputs:
       should-publish: ${{ steps.determine-mode.outputs.should-publish }}
       pipeline-mode: ${{ steps.determine-mode.outputs.pipeline-mode }}
-    
+
     steps:
       - name: Checkout code
         uses: actions/checkout@v4
@@ -156,11 +156,11 @@
     permissions:
       contents: write
       actions: read
-    
+
     env:
       PIPELINE_MODE: ${{ needs.test-and-build.outputs.pipeline-mode }}
       SHOULD_PUBLISH: ${{ needs.test-and-build.outputs.should-publish }}
-    
+
     steps:
       - name: Checkout code
         uses: actions/checkout@v4
@@ -416,11 +416,7 @@
           fi
           
           # Add file counts
-<<<<<<< HEAD
           if [[ "${{ env.PIPELINE_MODE }}" == "use-cache" || "${{ env.PIPELINE_MODE }}" == "full-pipeline" || "${{ env.PIPELINE_MODE }}" == "refresh-cache" ]] && [[ "${{ job.status }}" == "success" ]]; then
-=======
-          if contains(fromJSON('["use-cache", "full-pipeline", "refresh-cache"]'), env.PIPELINE_MODE) && success(); then
->>>>>>> a9fc0267
             echo "### File Counts" >> $GITHUB_STEP_SUMMARY
             echo "- **Downloaded Files**: \`${{ steps.count-files.outputs.download-count || 0 }}\`" >> $GITHUB_STEP_SUMMARY
             echo "- **Generated Output Files**: \`${{ steps.count-files.outputs.output-count || 0 }}\`" >> $GITHUB_STEP_SUMMARY
